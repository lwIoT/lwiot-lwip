<<<<<<< HEAD
/*
 * Standard socket implementation for lwIP builds.
 *
 * @author Michel Megens
 * @email  dev@bietje.net
 */

#include "lwip_sockets.h"

#include <stdlib.h>
#include <stdio.h>
#include <lwiot.h>
#include <unistd.h>
#include <assert.h>

#include <lwiot/types.h>
#include <lwiot/log.h>
#include <lwiot/error.h>
#include <lwiot/network/stdnet.h>

#include <lwip/sockets.h>
#include <lwip/inet.h>
#include <lwip/ip_addr.h>
#include <lwip/dns.h>

#define IP6_SIZE 16

#ifndef CONFIG_CLIENT_QUEUE_LENGTH
#define CONFIG_CLIENT_QUEUE_LENGTH 10
#endif

lwiot_event_t* lwiot_dns_event;

void socket_set_timeout(socket_t* sock, time_t tmo)
{
	tmo *= 1000;
	lwip_setsockopt(*sock, SOL_SOCKET, SO_RCVTIMEO, (void*)&tmo, sizeof(tmo));
	lwip_setsockopt(*sock, SOL_SOCKET, SO_SNDTIMEO, (void*)&tmo, sizeof(tmo));
}

static bool ip4_connect(socket_t* sock, remote_addr_t* addr)
{
	struct sockaddr_in sockaddr;

	sockaddr.sin_family = AF_INET;
	sockaddr.sin_port = addr->port;
	sockaddr.sin_addr.s_addr = addr->addr.ip4_addr.ip;
	bzero(&sockaddr.sin_zero, sizeof(sockaddr.sin_zero));

	*sock = socket(AF_INET, SOCK_STREAM, 0);
	if(*sock < 0)
		return false;

	if(connect(*sock, (struct sockaddr*) &sockaddr, sizeof(sockaddr)) < 0) {
		close(*sock);
		return false;
	}

	return true;
}

static bool ip6_connect(socket_t* sock, remote_addr_t* addr)
{
	struct sockaddr_in6 ip;
	int sockfd;

	assert(sock);
	sockfd = socket(PF_INET6, SOCK_STREAM, 0);
	if(sockfd < 0)
		return false;

	*sock = sockfd;

	memcpy(ip.sin6_addr.un.u8_addr, addr->addr.ip6_addr.ip, sizeof(ip.sin6_addr.un.u8_addr));
	ip.sin6_len = sizeof(ip);
	ip.sin6_family = AF_INET6;
	ip.sin6_port = addr->port;

	if(connect(sockfd, (const struct sockaddr*)&ip, sizeof(ip)) < 0) {
		close(sockfd);
		return false;
	}

	return true;
}

static size_t socket_available(const socket_t* socket)
{
	int count;

	count = 0;
	assert(socket);
	ioctlsocket(*socket, FIONREAD, &count);

	return count;
}

size_t tcp_socket_available(socket_t* socket)
{
	return socket_available(socket);
}

size_t udp_socket_available(socket_t* socket)
{
	return socket_available(socket);
}

socket_t* tcp_socket_create(remote_addr_t* remote)
{
	socket_t *sock;
	bool result;

	sock = lwiot_mem_zalloc(sizeof(sock));
	assert(sock);

	if(remote->version == 6)
		result = ip6_connect(sock, remote);
	else
		result = ip4_connect(sock, remote);

	if(!result) {
		lwiot_mem_free(sock);
		return NULL;
	}

	return sock;
}

ssize_t tcp_socket_send(socket_t* socket, const void* data, size_t length)
{
	int fd;

	assert(socket);
	assert(data);

	fd = *socket;

	if(length == 0)
		return 0;

	return send(fd, data, length, 0);
}

ssize_t tcp_socket_read(socket_t* socket, void* data, size_t length)
{
	int fd;

	assert(socket);
	assert(data);

	fd = *socket;
	if(length == 0)
		return 0;

	return recv(fd, data, length, 0);
}

socket_t* udp_socket_create(remote_addr_t* remote)
{
	socket_t *sock;
	int fd;

	sock = lwiot_mem_zalloc(sizeof(sock));
	assert(sock);

	if(remote->version == 6) {
		fd = socket(PF_INET6, SOCK_DGRAM, 0);
	} else {
		fd = socket(PF_INET, SOCK_DGRAM, 0);
	}

	if(fd < 0) {
		lwiot_mem_free(sock);
		return NULL;
	}

	*sock = fd;
	return sock;
}

ssize_t udp_send_to(socket_t* socket, const void *data, size_t length, remote_addr_t* remote)
{
	struct sockaddr_in ip;
	struct sockaddr_in6 ip6;
	ssize_t rv;

	if(remote->version == 6) {
		memcpy(ip6.sin6_addr.un.u8_addr, remote->addr.ip6_addr.ip, IP6_SIZE);
		ip6.sin6_family = AF_INET6;
		ip6.sin6_port = remote->port;
		rv = sendto(*socket, data, length, 0, (struct sockaddr*)&ip6, sizeof(ip6));
	} else {
		ip.sin_family = AF_INET;
		ip.sin_port = remote->port;
		ip.sin_addr.s_addr = remote->addr.ip4_addr.ip;
		rv = sendto(*socket, data, length, 0, (struct sockaddr*)&ip, sizeof(ip));
	}

	return rv;
}

ssize_t udp_recv_from(socket_t* socket, void *data, size_t length, remote_addr_t* remote)
{
	struct sockaddr_in ip;
	struct sockaddr_in6 ip6;
	ssize_t rv;
	socklen_t socklen;

	if(remote->version == 6) {
		socklen = sizeof(ip6);
		rv = recvfrom(*socket, data, length, 0, (struct sockaddr*)&ip6, &socklen);

		if(rv < 0)
			return rv;

		remote->port = ip6.sin6_port;
		memcpy(remote->addr.ip6_addr.ip, ip6.sin6_addr.un.u8_addr, IP6_SIZE);
	} else {
		socklen = sizeof(ip);
		rv = recvfrom(*socket, data, length, 0, (struct sockaddr*)&ip, &socklen);

		if(rv < 0)
			return rv;

		remote->port = ip.sin_port;
		remote->addr.ip4_addr.ip = ip.sin_addr.s_addr;
	}

	return rv;
}

void socket_close(socket_t* socket)
{
	assert(socket);
	close(*socket);
	lwiot_mem_free(socket);
}

/* SERVER OPS */
socket_t* server_socket_create(socket_type_t type, bool ipv6)
{
	socket_t *sock;
	int fd;
	int domain;

	if(ipv6)
		domain = PF_INET6;
	else
		domain = PF_INET;

	if(type == SOCKET_DGRAM) {
		fd = socket(domain, SOCK_DGRAM, 0);
	} else {
		fd = socket(domain, SOCK_STREAM, 0);
	}

	if(fd < 0) {
		return NULL;
	}

	sock = lwiot_mem_zalloc(sizeof(sock));
	*sock = fd;

	return sock;
}

static bool bind_ipv4(const socket_t* sock, remote_addr_t* addr, uint16_t port)
{
	int fd;
	struct sockaddr_in server;

	fd = *sock;
	assert(fd >= 0);

	server.sin_port = port;
	server.sin_family = AF_INET;
	server.sin_len = sizeof(server);
	server.sin_addr.s_addr = addr->addr.ip4_addr.ip;

	return lwip_bind(fd, (struct sockaddr*)&server, sizeof(server)) < 0 ? false : true;
}

static bool bind_ipv6(const socket_t* sock, remote_addr_t* addr, uint16_t port)
{
	int fd;
	struct sockaddr_in6 server;

	fd = *sock;
	assert(fd >= 0);

	server.sin6_port = port;
	server.sin6_family = AF_INET6;
	server.sin6_len = sizeof(server);
	memcpy(server.sin6_addr.un.u8_addr, addr->addr.ip6_addr.ip, sizeof(addr->addr.ip6_addr.ip));

	return bind(fd, (struct sockaddr*)&server, sizeof(server)) < 0 ? false : true;
}

bool server_socket_bind_to(socket_t* sock, remote_addr_t* remote, uint16_t port)
{
	if(remote->version == 6) {
		return bind_ipv6(sock, remote, port);
	}

	return bind_ipv4(sock, remote, port);
}

bool server_socket_bind(socket_t* sock, bind_addr_t addr, uint16_t port)
{
	remote_addr_t remote;
	assert(sock);

	switch(addr) {
	default:
	case BIND_ADDR_ANY:
		remote.addr.ip4_addr.ip = INADDR_ANY;
		return bind_ipv4(sock, &remote, port);

	case BIND_ADDR_LB:
		remote.addr.ip4_addr.ip = INADDR_LOOPBACK;
		return bind_ipv4(sock, &remote, port);

	case BIND6_ADDR_ANY:
		memcpy(remote.addr.ip6_addr.ip, in6addr_any.un.u8_addr, sizeof(in6addr_any.un.u8_addr));
		return bind_ipv6(sock, &remote, port);
	}

	return false;
}

bool server_socket_listen(socket_t *socket)
{
	int rv;

	assert(socket);
	rv = listen(*socket, CONFIG_CLIENT_QUEUE_LENGTH);

	return rv < 0 ? false : true;
}

socket_t* server_socket_accept(socket_t* socket)
{
	int sock;
	socket_t *client;
	struct sockaddr addr;
	socklen_t length;

	assert(socket);
	sock = lwip_accept(*socket, &addr, &length);
	//sock = accept(*socket, NULL, NULL);

	if(sock < 0)
		return NULL;

	client = lwiot_mem_zalloc(sizeof(socket));
	assert(client);
	*client = sock;
	return client;
}

static void dns_host_found_cb(const char *cb, const ip_addr_t* ip, void *arg)
{
	remote_addr_t *addr;

	addr = arg;
	assert(arg);

	print_dbg("DNS host found CB!\n");

	if(ip->type == IPADDR_TYPE_V4 || ip->type == IPADDR_TYPE_ANY) {
		addr->version = 4;
		addr->addr.ip4_addr.ip = ip->u_addr.ip4.addr;
	} else {
		addr->version = 6;
		memcpy(addr->addr.ip6_addr.ip, ip->u_addr.ip6.addr, sizeof(addr->addr.ip6_addr.ip));
	}

	lwiot_event_signal(lwiot_dns_event);
}

/* DNS */
int dns_resolve_host(const char *host, remote_addr_t* addr)
{
	ip_addr_t ip;
	int rv;

	assert(lwiot_dns_event != NULL);
	rv = dns_gethostbyname(host, &ip, dns_host_found_cb, addr);

	switch(rv) {
	case ERR_OK:
		if(ip.type == IPADDR_TYPE_V4 || ip.type == IPADDR_TYPE_ANY) {
			addr->version = 4;
			addr->addr.ip4_addr.ip = ip.u_addr.ip4.addr;
		} else {
			addr->version = 6;
			memcpy(addr->addr.ip6_addr.ip, ip.u_addr.ip6.addr, sizeof(addr->addr.ip6_addr.ip));
		}

		rv = -EOK;
		break;

	case ERR_INPROGRESS:
		rv = lwiot_event_wait(lwiot_dns_event, FOREVER);
		break;

	default:
		return -EINVALID;
	}

	return rv;
}
=======
/*
 * Standard socket implementation for lwIP builds.
 *
 * @author Michel Megens
 * @email  dev@bietje.net
 */

#include "lwip_sockets.h"

#include <stdlib.h>
#include <stdio.h>
#include <lwiot.h>
#include <unistd.h>
#include <assert.h>

#include <lwiot/types.h>
#include <lwiot/log.h>
#include <lwiot/error.h>
#include <lwiot/network/stdnet.h>

#include <lwip/sockets.h>
#include <lwip/inet.h>
#include <lwip/ip_addr.h>
#include <lwip/ip6.h>
#include <lwip/dns.h>

#define IP6_SIZE 16

#ifndef CONFIG_CLIENT_QUEUE_LENGTH
#define CONFIG_CLIENT_QUEUE_LENGTH 10
#endif

lwiot_event_t* lwiot_dns_event;

static bool ip4_connect(socket_t* sock, remote_addr_t* addr)
{
	struct sockaddr_in sockaddr;

	sockaddr.sin_family = AF_INET;
	sockaddr.sin_port = addr->port;
	sockaddr.sin_addr.s_addr = addr->addr.ip4_addr.ip;
	bzero(&sockaddr.sin_zero, sizeof(sockaddr.sin_zero));

	*sock = socket(AF_INET, SOCK_STREAM, 0);
	if(*sock < 0)
		return false;

	if(connect(*sock, (struct sockaddr*) &sockaddr, sizeof(sockaddr)) < 0) {
		close(*sock);
		return false;
	}

	return true;
}

#ifdef HAVE_IP6
static bool ip6_connect(socket_t* sock, remote_addr_t* addr)
{
	struct sockaddr_in6 ip;
	int sockfd;

	assert(sock);
	sockfd = socket(PF_INET6, SOCK_STREAM, 0);
	if(sockfd < 0)
		return false;

	*sock = sockfd;

	memcpy(ip.sin6_addr.un.u8_addr, addr->addr.ip6_addr.ip, sizeof(ip.sin6_addr.un.u8_addr));
	ip.sin6_len = sizeof(ip);
	ip.sin6_family = AF_INET6;
	ip.sin6_port = addr->port;

	if(connect(sockfd, (const struct sockaddr*)&ip, sizeof(ip)) < 0) {
		close(sockfd);
		return false;
	}

	return true;
}
#else
static bool ip6_connect(socket_t* sock, remote_addr_t* addr)
{
	return false;
}
#endif

static size_t socket_available(const socket_t* socket)
{
	int count;

	count = 0;
	assert(socket);
	ioctlsocket(*socket, FIONREAD, &count);

	return count;
}

size_t tcp_socket_available(socket_t* socket)
{
	return socket_available(socket);
}

size_t udp_socket_available(socket_t* socket)
{
	return socket_available(socket);
}

socket_t* tcp_socket_create(remote_addr_t* remote)
{
	socket_t *sock;
	bool result;

	sock = lwiot_mem_zalloc(sizeof(sock));
	assert(sock);

	if(remote->version == 6)
		result = ip6_connect(sock, remote);
	else
		result = ip4_connect(sock, remote);

	if(!result) {
		lwiot_mem_free(sock);
		return NULL;
	}

	return sock;
}

ssize_t tcp_socket_send(socket_t* socket, const void* data, size_t length)
{
	int fd;

	assert(socket);
	assert(data);

	fd = *socket;

	if(length == 0)
		return 0;

	return send(fd, data, length, 0);
}

ssize_t tcp_socket_read(socket_t* socket, void* data, size_t length)
{
	int fd;

	assert(socket);
	assert(data);

	fd = *socket;
	if(length == 0)
		return 0;

	return recv(fd, data, length, 0);
}

socket_t* udp_socket_create(remote_addr_t* remote)
{
	socket_t *sock;
	int fd;

	sock = lwiot_mem_zalloc(sizeof(sock));
	assert(sock);

	if(remote->version == 6) {
		fd = socket(PF_INET6, SOCK_DGRAM, 0);
	} else {
		fd = socket(PF_INET, SOCK_DGRAM, 0);
	}

	if(fd < 0) {
		lwiot_mem_free(sock);
		return NULL;
	}

	*sock = fd;
	return sock;
}

#ifdef HAVE_IP6
static ssize_t udp6_send_to(socket_t* socket, const void *data, size_t length, remote_addr_t* remote)
{
	struct sockaddr_in6 ip6;

	memcpy(ip6.sin6_addr.un.u8_addr, remote->addr.ip6_addr.ip, IP6_SIZE);
	ip6.sin6_family = AF_INET6;
	ip6.sin6_port = remote->port;
	return sendto(*socket, data, length, 0, (struct sockaddr*)&ip6, sizeof(ip6));
}

static ssize_t udp6_recv_from(socket_t* socket, void *data, size_t length, remote_addr_t* remote)
{
	struct sockaddr_in6 ip6;
	socklen_t socklen;
	ssize_t rv;

	socklen = sizeof(ip6);
	rv = recvfrom(*socket, data, length, 0, (struct sockaddr*)&ip6, &socklen);

	if(rv < 0)
		return rv;

	remote->port = ip6.sin6_port;
	memcpy(remote->addr.ip6_addr.ip, ip6.sin6_addr.un.u8_addr, IP6_SIZE);
	
	return rv;
}
#else
static ssize_t udp6_send_to(socket_t* socket, const void *data, size_t length, remote_addr_t* remote)
{
	return -1;
}

static ssize_t udp6_recv_from(socket_t* socket, void *data, size_t length, remote_addr_t* remote)
{
	return -1;
}
#endif

ssize_t udp_send_to(socket_t* socket, const void *data, size_t length, remote_addr_t* remote)
{
	struct sockaddr_in ip;
	ssize_t rv;

	if(remote->version == 6) {
		rv = udp6_send_to(socket, data, length, remote);
	} else {
		ip.sin_family = AF_INET;
		ip.sin_port = remote->port;
		ip.sin_addr.s_addr = remote->addr.ip4_addr.ip;
		rv = sendto(*socket, data, length, 0, (struct sockaddr*)&ip, sizeof(ip));
	}

	return rv;
}

ssize_t udp_recv_from(socket_t* socket, void *data, size_t length, remote_addr_t* remote)
{
	struct sockaddr_in ip;
	ssize_t rv;
	socklen_t socklen;

	if(remote->version == 6) {
		rv = udp6_recv_from(socket, data, length, remote);
	} else {
		socklen = sizeof(ip);
		rv = recvfrom(*socket, data, length, 0, (struct sockaddr*)&ip, &socklen);

		if(rv < 0)
			return rv;

		remote->port = ip.sin_port;
		remote->addr.ip4_addr.ip = ip.sin_addr.s_addr;
	}

	return rv;
}

void socket_close(socket_t* socket)
{
	assert(socket);
	close(*socket);
	lwiot_mem_free(socket);
}

void socket_set_timeout(socket_t *sock, int tmo)
{
	assert(sock);
	setsockopt(*sock, SOL_SOCKET, SO_RCVTIMEO, (char *) &tmo, sizeof(int));
}

/* SERVER OPS */
socket_t* server_socket_create(socket_type_t type, bool ipv6)
{
	socket_t *sock;
	int fd;
	int domain;

	if(ipv6)
		domain = PF_INET6;
	else
		domain = PF_INET;

	if(type == SOCKET_DGRAM) {
		fd = socket(domain, SOCK_DGRAM, 0);
	} else {
		fd = socket(domain, SOCK_STREAM, 0);
	}

	if(fd < 0) {
		return NULL;
	}

	sock = lwiot_mem_zalloc(sizeof(sock));
	*sock = fd;

	return sock;
}

static bool bind_ipv4(const socket_t* sock, remote_addr_t* addr, uint16_t port)
{
	int fd;
	struct sockaddr_in server;

	fd = *sock;
	assert(fd >= 0);

	server.sin_port = port;
	server.sin_family = AF_INET;
	server.sin_len = sizeof(server);
	server.sin_addr.s_addr = addr->addr.ip4_addr.ip;

	return lwip_bind(fd, (struct sockaddr*)&server, sizeof(server)) < 0 ? false : true;
}

#ifdef HAVE_IP6
static bool bind_ipv6(const socket_t* sock, remote_addr_t* addr, uint16_t port)
{
	int fd;
	struct sockaddr_in6 server;

	fd = *sock;
	assert(fd >= 0);

	server.sin6_port = port;
	server.sin6_family = AF_INET6;
	server.sin6_len = sizeof(server);
	memcpy(server.sin6_addr.un.u8_addr, addr->addr.ip6_addr.ip, sizeof(addr->addr.ip6_addr.ip));

	return bind(fd, (struct sockaddr*)&server, sizeof(server)) < 0 ? false : true;
}
#else
static bool bind_ipv6(const socket_t* sock, remote_addr_t* addr, uint16_t port)
{
	return false;
}
#endif

bool server_socket_bind_to(socket_t* sock, remote_addr_t* remote, uint16_t port)
{
	if(remote->version == 6) {
		return bind_ipv6(sock, remote, port);
	}

	return bind_ipv4(sock, remote, port);
}

bool server_socket_bind(socket_t* sock, bind_addr_t addr, uint16_t port)
{
	remote_addr_t remote;
	assert(sock);

	switch(addr) {
	default:
	case BIND_ADDR_ANY:
		remote.addr.ip4_addr.ip = INADDR_ANY;
		return bind_ipv4(sock, &remote, port);

	case BIND_ADDR_LB:
		remote.addr.ip4_addr.ip = INADDR_LOOPBACK;
		return bind_ipv4(sock, &remote, port);

	case BIND6_ADDR_ANY:
		memcpy(remote.addr.ip6_addr.ip, in6addr_any.un.u8_addr, sizeof(in6addr_any.un.u8_addr));
		return bind_ipv6(sock, &remote, port);
	}

	return false;
}

bool server_socket_listen(socket_t *socket)
{
	int rv;

	assert(socket);
	rv = listen(*socket, CONFIG_CLIENT_QUEUE_LENGTH);

	return rv < 0 ? false : true;
}

socket_t* server_socket_accept(socket_t* socket)
{
	int sock;
	socket_t *client;
	struct sockaddr addr;
	socklen_t length;

	assert(socket);
	sock = lwip_accept(*socket, &addr, &length);
	//sock = accept(*socket, NULL, NULL);

	if(sock < 0)
		return NULL;

	client = lwiot_mem_zalloc(sizeof(socket));
	assert(client);
	*client = sock;
	return client;
}

#ifdef HAVE_IP6
static void dns_host_found_cb(const char *cb, const ip_addr_t* ip, void *arg)
{
	remote_addr_t *addr;

	addr = arg;
	assert(arg);

	print_dbg("DNS host found CB!\n");

	if(ip->type == IPADDR_TYPE_V4 || ip->type == IPADDR_TYPE_ANY) {
		addr->version = 4;
		addr->addr.ip4_addr.ip = ip->u_addr.ip4.addr;
	} else {
		addr->version = 6;
		memcpy(addr->addr.ip6_addr.ip, ip->u_addr.ip6.addr, sizeof(addr->addr.ip6_addr.ip));
	}

	lwiot_event_signal(lwiot_dns_event);
}

/* DNS */
int dns_resolve_host(const char *host, remote_addr_t* addr)
{
	ip_addr_t ip;
	int rv;

	assert(lwiot_dns_event != NULL);
	rv = dns_gethostbyname(host, &ip, dns_host_found_cb, addr);

	switch(rv) {
	case ERR_OK:
		if(ip.type == IPADDR_TYPE_V4 || ip.type == IPADDR_TYPE_ANY) {
			addr->version = 4;
			addr->addr.ip4_addr.ip = ip.u_addr.ip4.addr;
		} else {
			addr->version = 6;
			memcpy(addr->addr.ip6_addr.ip, ip.u_addr.ip6.addr, sizeof(addr->addr.ip6_addr.ip));
		}

		rv = -EOK;
		break;

	case ERR_INPROGRESS:
		rv = lwiot_event_wait(lwiot_dns_event, FOREVER);
		break;

	default:
		return -EINVALID;
	}

	return rv;
}
#else
static void dns_host_found_cb(const char *cb, const ip_addr_t* ip, void *arg)
{
	remote_addr_t *addr;

	addr = arg;
	assert(arg);

	print_dbg("DNS host found CB!\n");
	addr->version = 4;
	addr->addr.ip4_addr.ip = ip->addr;

	lwiot_event_signal(lwiot_dns_event);
}

/* DNS */
int dns_resolve_host(const char *host, remote_addr_t* addr)
{
	ip_addr_t ip;
	int rv;

	assert(lwiot_dns_event != NULL);
	rv = dns_gethostbyname(host, &ip, dns_host_found_cb, addr);

	switch(rv) {
	case ERR_OK:
		addr->version = 4;
		addr->addr.ip4_addr.ip = ip.addr;

		rv = -EOK;
		break;

	case ERR_INPROGRESS:
		rv = lwiot_event_wait(lwiot_dns_event, FOREVER);
		break;

	default:
		return -EINVALID;
	}

	return rv;
}
#endif
>>>>>>> 4f2cd433
<|MERGE_RESOLUTION|>--- conflicted
+++ resolved
@@ -1,4 +1,3 @@
-<<<<<<< HEAD
 /*
  * Standard socket implementation for lwIP builds.
  *
@@ -22,6 +21,7 @@
 #include <lwip/sockets.h>
 #include <lwip/inet.h>
 #include <lwip/ip_addr.h>
+#include <lwip/ip6.h>
 #include <lwip/dns.h>
 
 #define IP6_SIZE 16
@@ -60,6 +60,7 @@
 	return true;
 }
 
+#ifdef HAVE_IP6
 static bool ip6_connect(socket_t* sock, remote_addr_t* addr)
 {
 	struct sockaddr_in6 ip;
@@ -84,6 +85,12 @@
 
 	return true;
 }
+#else
+static bool ip6_connect(socket_t* sock, remote_addr_t* addr)
+{
+	return false;
+}
+#endif
 
 static size_t socket_available(const socket_t* socket)
 {
@@ -179,17 +186,53 @@
 	return sock;
 }
 
+#ifdef HAVE_IP6
+static ssize_t udp6_send_to(socket_t* socket, const void *data, size_t length, remote_addr_t* remote)
+{
+	struct sockaddr_in6 ip6;
+
+	memcpy(ip6.sin6_addr.un.u8_addr, remote->addr.ip6_addr.ip, IP6_SIZE);
+	ip6.sin6_family = AF_INET6;
+	ip6.sin6_port = remote->port;
+	return sendto(*socket, data, length, 0, (struct sockaddr*)&ip6, sizeof(ip6));
+}
+
+static ssize_t udp6_recv_from(socket_t* socket, void *data, size_t length, remote_addr_t* remote)
+{
+	struct sockaddr_in6 ip6;
+	socklen_t socklen;
+	ssize_t rv;
+
+	socklen = sizeof(ip6);
+	rv = recvfrom(*socket, data, length, 0, (struct sockaddr*)&ip6, &socklen);
+
+	if(rv < 0)
+		return rv;
+
+	remote->port = ip6.sin6_port;
+	memcpy(remote->addr.ip6_addr.ip, ip6.sin6_addr.un.u8_addr, IP6_SIZE);
+	
+	return rv;
+}
+#else
+static ssize_t udp6_send_to(socket_t* socket, const void *data, size_t length, remote_addr_t* remote)
+{
+	return -1;
+}
+
+static ssize_t udp6_recv_from(socket_t* socket, void *data, size_t length, remote_addr_t* remote)
+{
+	return -1;
+}
+#endif
+
 ssize_t udp_send_to(socket_t* socket, const void *data, size_t length, remote_addr_t* remote)
 {
 	struct sockaddr_in ip;
-	struct sockaddr_in6 ip6;
 	ssize_t rv;
 
 	if(remote->version == 6) {
-		memcpy(ip6.sin6_addr.un.u8_addr, remote->addr.ip6_addr.ip, IP6_SIZE);
-		ip6.sin6_family = AF_INET6;
-		ip6.sin6_port = remote->port;
-		rv = sendto(*socket, data, length, 0, (struct sockaddr*)&ip6, sizeof(ip6));
+		rv = udp6_send_to(socket, data, length, remote);
 	} else {
 		ip.sin_family = AF_INET;
 		ip.sin_port = remote->port;
@@ -203,19 +246,11 @@
 ssize_t udp_recv_from(socket_t* socket, void *data, size_t length, remote_addr_t* remote)
 {
 	struct sockaddr_in ip;
-	struct sockaddr_in6 ip6;
 	ssize_t rv;
 	socklen_t socklen;
 
 	if(remote->version == 6) {
-		socklen = sizeof(ip6);
-		rv = recvfrom(*socket, data, length, 0, (struct sockaddr*)&ip6, &socklen);
-
-		if(rv < 0)
-			return rv;
-
-		remote->port = ip6.sin6_port;
-		memcpy(remote->addr.ip6_addr.ip, ip6.sin6_addr.un.u8_addr, IP6_SIZE);
+		rv = udp6_recv_from(socket, data, length, remote);
 	} else {
 		socklen = sizeof(ip);
 		rv = recvfrom(*socket, data, length, 0, (struct sockaddr*)&ip, &socklen);
@@ -281,6 +316,7 @@
 	return lwip_bind(fd, (struct sockaddr*)&server, sizeof(server)) < 0 ? false : true;
 }
 
+#ifdef HAVE_IP6
 static bool bind_ipv6(const socket_t* sock, remote_addr_t* addr, uint16_t port)
 {
 	int fd;
@@ -296,6 +332,12 @@
 
 	return bind(fd, (struct sockaddr*)&server, sizeof(server)) < 0 ? false : true;
 }
+#else
+static bool bind_ipv6(const socket_t* sock, remote_addr_t* addr, uint16_t port)
+{
+	return false;
+}
+#endif
 
 bool server_socket_bind_to(socket_t* sock, remote_addr_t* remote, uint16_t port)
 {
@@ -359,6 +401,7 @@
 	return client;
 }
 
+#ifdef HAVE_IP6
 static void dns_host_found_cb(const char *cb, const ip_addr_t* ip, void *arg)
 {
 	remote_addr_t *addr;
@@ -411,462 +454,6 @@
 
 	return rv;
 }
-=======
-/*
- * Standard socket implementation for lwIP builds.
- *
- * @author Michel Megens
- * @email  dev@bietje.net
- */
-
-#include "lwip_sockets.h"
-
-#include <stdlib.h>
-#include <stdio.h>
-#include <lwiot.h>
-#include <unistd.h>
-#include <assert.h>
-
-#include <lwiot/types.h>
-#include <lwiot/log.h>
-#include <lwiot/error.h>
-#include <lwiot/network/stdnet.h>
-
-#include <lwip/sockets.h>
-#include <lwip/inet.h>
-#include <lwip/ip_addr.h>
-#include <lwip/ip6.h>
-#include <lwip/dns.h>
-
-#define IP6_SIZE 16
-
-#ifndef CONFIG_CLIENT_QUEUE_LENGTH
-#define CONFIG_CLIENT_QUEUE_LENGTH 10
-#endif
-
-lwiot_event_t* lwiot_dns_event;
-
-static bool ip4_connect(socket_t* sock, remote_addr_t* addr)
-{
-	struct sockaddr_in sockaddr;
-
-	sockaddr.sin_family = AF_INET;
-	sockaddr.sin_port = addr->port;
-	sockaddr.sin_addr.s_addr = addr->addr.ip4_addr.ip;
-	bzero(&sockaddr.sin_zero, sizeof(sockaddr.sin_zero));
-
-	*sock = socket(AF_INET, SOCK_STREAM, 0);
-	if(*sock < 0)
-		return false;
-
-	if(connect(*sock, (struct sockaddr*) &sockaddr, sizeof(sockaddr)) < 0) {
-		close(*sock);
-		return false;
-	}
-
-	return true;
-}
-
-#ifdef HAVE_IP6
-static bool ip6_connect(socket_t* sock, remote_addr_t* addr)
-{
-	struct sockaddr_in6 ip;
-	int sockfd;
-
-	assert(sock);
-	sockfd = socket(PF_INET6, SOCK_STREAM, 0);
-	if(sockfd < 0)
-		return false;
-
-	*sock = sockfd;
-
-	memcpy(ip.sin6_addr.un.u8_addr, addr->addr.ip6_addr.ip, sizeof(ip.sin6_addr.un.u8_addr));
-	ip.sin6_len = sizeof(ip);
-	ip.sin6_family = AF_INET6;
-	ip.sin6_port = addr->port;
-
-	if(connect(sockfd, (const struct sockaddr*)&ip, sizeof(ip)) < 0) {
-		close(sockfd);
-		return false;
-	}
-
-	return true;
-}
-#else
-static bool ip6_connect(socket_t* sock, remote_addr_t* addr)
-{
-	return false;
-}
-#endif
-
-static size_t socket_available(const socket_t* socket)
-{
-	int count;
-
-	count = 0;
-	assert(socket);
-	ioctlsocket(*socket, FIONREAD, &count);
-
-	return count;
-}
-
-size_t tcp_socket_available(socket_t* socket)
-{
-	return socket_available(socket);
-}
-
-size_t udp_socket_available(socket_t* socket)
-{
-	return socket_available(socket);
-}
-
-socket_t* tcp_socket_create(remote_addr_t* remote)
-{
-	socket_t *sock;
-	bool result;
-
-	sock = lwiot_mem_zalloc(sizeof(sock));
-	assert(sock);
-
-	if(remote->version == 6)
-		result = ip6_connect(sock, remote);
-	else
-		result = ip4_connect(sock, remote);
-
-	if(!result) {
-		lwiot_mem_free(sock);
-		return NULL;
-	}
-
-	return sock;
-}
-
-ssize_t tcp_socket_send(socket_t* socket, const void* data, size_t length)
-{
-	int fd;
-
-	assert(socket);
-	assert(data);
-
-	fd = *socket;
-
-	if(length == 0)
-		return 0;
-
-	return send(fd, data, length, 0);
-}
-
-ssize_t tcp_socket_read(socket_t* socket, void* data, size_t length)
-{
-	int fd;
-
-	assert(socket);
-	assert(data);
-
-	fd = *socket;
-	if(length == 0)
-		return 0;
-
-	return recv(fd, data, length, 0);
-}
-
-socket_t* udp_socket_create(remote_addr_t* remote)
-{
-	socket_t *sock;
-	int fd;
-
-	sock = lwiot_mem_zalloc(sizeof(sock));
-	assert(sock);
-
-	if(remote->version == 6) {
-		fd = socket(PF_INET6, SOCK_DGRAM, 0);
-	} else {
-		fd = socket(PF_INET, SOCK_DGRAM, 0);
-	}
-
-	if(fd < 0) {
-		lwiot_mem_free(sock);
-		return NULL;
-	}
-
-	*sock = fd;
-	return sock;
-}
-
-#ifdef HAVE_IP6
-static ssize_t udp6_send_to(socket_t* socket, const void *data, size_t length, remote_addr_t* remote)
-{
-	struct sockaddr_in6 ip6;
-
-	memcpy(ip6.sin6_addr.un.u8_addr, remote->addr.ip6_addr.ip, IP6_SIZE);
-	ip6.sin6_family = AF_INET6;
-	ip6.sin6_port = remote->port;
-	return sendto(*socket, data, length, 0, (struct sockaddr*)&ip6, sizeof(ip6));
-}
-
-static ssize_t udp6_recv_from(socket_t* socket, void *data, size_t length, remote_addr_t* remote)
-{
-	struct sockaddr_in6 ip6;
-	socklen_t socklen;
-	ssize_t rv;
-
-	socklen = sizeof(ip6);
-	rv = recvfrom(*socket, data, length, 0, (struct sockaddr*)&ip6, &socklen);
-
-	if(rv < 0)
-		return rv;
-
-	remote->port = ip6.sin6_port;
-	memcpy(remote->addr.ip6_addr.ip, ip6.sin6_addr.un.u8_addr, IP6_SIZE);
-	
-	return rv;
-}
-#else
-static ssize_t udp6_send_to(socket_t* socket, const void *data, size_t length, remote_addr_t* remote)
-{
-	return -1;
-}
-
-static ssize_t udp6_recv_from(socket_t* socket, void *data, size_t length, remote_addr_t* remote)
-{
-	return -1;
-}
-#endif
-
-ssize_t udp_send_to(socket_t* socket, const void *data, size_t length, remote_addr_t* remote)
-{
-	struct sockaddr_in ip;
-	ssize_t rv;
-
-	if(remote->version == 6) {
-		rv = udp6_send_to(socket, data, length, remote);
-	} else {
-		ip.sin_family = AF_INET;
-		ip.sin_port = remote->port;
-		ip.sin_addr.s_addr = remote->addr.ip4_addr.ip;
-		rv = sendto(*socket, data, length, 0, (struct sockaddr*)&ip, sizeof(ip));
-	}
-
-	return rv;
-}
-
-ssize_t udp_recv_from(socket_t* socket, void *data, size_t length, remote_addr_t* remote)
-{
-	struct sockaddr_in ip;
-	ssize_t rv;
-	socklen_t socklen;
-
-	if(remote->version == 6) {
-		rv = udp6_recv_from(socket, data, length, remote);
-	} else {
-		socklen = sizeof(ip);
-		rv = recvfrom(*socket, data, length, 0, (struct sockaddr*)&ip, &socklen);
-
-		if(rv < 0)
-			return rv;
-
-		remote->port = ip.sin_port;
-		remote->addr.ip4_addr.ip = ip.sin_addr.s_addr;
-	}
-
-	return rv;
-}
-
-void socket_close(socket_t* socket)
-{
-	assert(socket);
-	close(*socket);
-	lwiot_mem_free(socket);
-}
-
-void socket_set_timeout(socket_t *sock, int tmo)
-{
-	assert(sock);
-	setsockopt(*sock, SOL_SOCKET, SO_RCVTIMEO, (char *) &tmo, sizeof(int));
-}
-
-/* SERVER OPS */
-socket_t* server_socket_create(socket_type_t type, bool ipv6)
-{
-	socket_t *sock;
-	int fd;
-	int domain;
-
-	if(ipv6)
-		domain = PF_INET6;
-	else
-		domain = PF_INET;
-
-	if(type == SOCKET_DGRAM) {
-		fd = socket(domain, SOCK_DGRAM, 0);
-	} else {
-		fd = socket(domain, SOCK_STREAM, 0);
-	}
-
-	if(fd < 0) {
-		return NULL;
-	}
-
-	sock = lwiot_mem_zalloc(sizeof(sock));
-	*sock = fd;
-
-	return sock;
-}
-
-static bool bind_ipv4(const socket_t* sock, remote_addr_t* addr, uint16_t port)
-{
-	int fd;
-	struct sockaddr_in server;
-
-	fd = *sock;
-	assert(fd >= 0);
-
-	server.sin_port = port;
-	server.sin_family = AF_INET;
-	server.sin_len = sizeof(server);
-	server.sin_addr.s_addr = addr->addr.ip4_addr.ip;
-
-	return lwip_bind(fd, (struct sockaddr*)&server, sizeof(server)) < 0 ? false : true;
-}
-
-#ifdef HAVE_IP6
-static bool bind_ipv6(const socket_t* sock, remote_addr_t* addr, uint16_t port)
-{
-	int fd;
-	struct sockaddr_in6 server;
-
-	fd = *sock;
-	assert(fd >= 0);
-
-	server.sin6_port = port;
-	server.sin6_family = AF_INET6;
-	server.sin6_len = sizeof(server);
-	memcpy(server.sin6_addr.un.u8_addr, addr->addr.ip6_addr.ip, sizeof(addr->addr.ip6_addr.ip));
-
-	return bind(fd, (struct sockaddr*)&server, sizeof(server)) < 0 ? false : true;
-}
-#else
-static bool bind_ipv6(const socket_t* sock, remote_addr_t* addr, uint16_t port)
-{
-	return false;
-}
-#endif
-
-bool server_socket_bind_to(socket_t* sock, remote_addr_t* remote, uint16_t port)
-{
-	if(remote->version == 6) {
-		return bind_ipv6(sock, remote, port);
-	}
-
-	return bind_ipv4(sock, remote, port);
-}
-
-bool server_socket_bind(socket_t* sock, bind_addr_t addr, uint16_t port)
-{
-	remote_addr_t remote;
-	assert(sock);
-
-	switch(addr) {
-	default:
-	case BIND_ADDR_ANY:
-		remote.addr.ip4_addr.ip = INADDR_ANY;
-		return bind_ipv4(sock, &remote, port);
-
-	case BIND_ADDR_LB:
-		remote.addr.ip4_addr.ip = INADDR_LOOPBACK;
-		return bind_ipv4(sock, &remote, port);
-
-	case BIND6_ADDR_ANY:
-		memcpy(remote.addr.ip6_addr.ip, in6addr_any.un.u8_addr, sizeof(in6addr_any.un.u8_addr));
-		return bind_ipv6(sock, &remote, port);
-	}
-
-	return false;
-}
-
-bool server_socket_listen(socket_t *socket)
-{
-	int rv;
-
-	assert(socket);
-	rv = listen(*socket, CONFIG_CLIENT_QUEUE_LENGTH);
-
-	return rv < 0 ? false : true;
-}
-
-socket_t* server_socket_accept(socket_t* socket)
-{
-	int sock;
-	socket_t *client;
-	struct sockaddr addr;
-	socklen_t length;
-
-	assert(socket);
-	sock = lwip_accept(*socket, &addr, &length);
-	//sock = accept(*socket, NULL, NULL);
-
-	if(sock < 0)
-		return NULL;
-
-	client = lwiot_mem_zalloc(sizeof(socket));
-	assert(client);
-	*client = sock;
-	return client;
-}
-
-#ifdef HAVE_IP6
-static void dns_host_found_cb(const char *cb, const ip_addr_t* ip, void *arg)
-{
-	remote_addr_t *addr;
-
-	addr = arg;
-	assert(arg);
-
-	print_dbg("DNS host found CB!\n");
-
-	if(ip->type == IPADDR_TYPE_V4 || ip->type == IPADDR_TYPE_ANY) {
-		addr->version = 4;
-		addr->addr.ip4_addr.ip = ip->u_addr.ip4.addr;
-	} else {
-		addr->version = 6;
-		memcpy(addr->addr.ip6_addr.ip, ip->u_addr.ip6.addr, sizeof(addr->addr.ip6_addr.ip));
-	}
-
-	lwiot_event_signal(lwiot_dns_event);
-}
-
-/* DNS */
-int dns_resolve_host(const char *host, remote_addr_t* addr)
-{
-	ip_addr_t ip;
-	int rv;
-
-	assert(lwiot_dns_event != NULL);
-	rv = dns_gethostbyname(host, &ip, dns_host_found_cb, addr);
-
-	switch(rv) {
-	case ERR_OK:
-		if(ip.type == IPADDR_TYPE_V4 || ip.type == IPADDR_TYPE_ANY) {
-			addr->version = 4;
-			addr->addr.ip4_addr.ip = ip.u_addr.ip4.addr;
-		} else {
-			addr->version = 6;
-			memcpy(addr->addr.ip6_addr.ip, ip.u_addr.ip6.addr, sizeof(addr->addr.ip6_addr.ip));
-		}
-
-		rv = -EOK;
-		break;
-
-	case ERR_INPROGRESS:
-		rv = lwiot_event_wait(lwiot_dns_event, FOREVER);
-		break;
-
-	default:
-		return -EINVALID;
-	}
-
-	return rv;
-}
 #else
 static void dns_host_found_cb(const char *cb, const ip_addr_t* ip, void *arg)
 {
@@ -909,5 +496,4 @@
 
 	return rv;
 }
-#endif
->>>>>>> 4f2cd433
+#endif